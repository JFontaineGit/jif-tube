--- conflicted
+++ resolved
@@ -115,10 +115,7 @@
 
       const alpha = (await this.getAlpha()) ?? 1;
       this.updateColor(alpha);
-<<<<<<< HEAD
       this.applyDynamicSurfaces(palette);
-=======
->>>>>>> 667d21c1
       console.log('Color dominante extraído de thumbnail:', palette.hex);
       return palette;
     } catch (err) {
@@ -187,17 +184,12 @@
       document.documentElement.style.setProperty(variable, this.getMixedColor(baseColor, COLOR_KEY, alpha), 'important');
     });
 
-<<<<<<< HEAD
-    document.body.style.setProperty('background', `var(--app-dynamic-gradient, ${BASE_GRADIENT})`, 'important');
-    document.documentElement.style.setProperty('--ytmusic-background', `var(--app-dynamic-gradient, ${BASE_GRADIENT})`, 'important');
-=======
     document.body.style.setProperty('background', this.getMixedColor('rgba(3, 3, 3)', DARK_COLOR_KEY, alpha), 'important');
     document.documentElement.style.setProperty(
       '--ytmusic-background',
       this.getMixedColor('rgba(3, 3, 3)', DARK_COLOR_KEY, alpha),
       'important'
     );
->>>>>>> 667d21c1
   }
 
   async getAlpha(): Promise<number | null> {
@@ -264,10 +256,7 @@
     this.activeThumbnail = null;
     document.documentElement.style.setProperty(COLOR_KEY, '0, 0, 0');
     document.documentElement.style.setProperty(DARK_COLOR_KEY, '0, 0, 0');
-<<<<<<< HEAD
     this.resetDynamicSurfaces();
-=======
->>>>>>> 667d21c1
   }
 
   private normalizeThumbnailUrl(url: string): string {
@@ -286,7 +275,6 @@
       return url.replace('http://', 'https://');
     }
   }
-<<<<<<< HEAD
 
   private applyDynamicSurfaces(palette: ThemePalette): void {
     if (!isPlatformBrowser(this.platformId)) {
@@ -350,6 +338,4 @@
     document.documentElement.style.setProperty('--app-navbar-blur', NAVBAR_BLUR);
     document.documentElement.style.setProperty('--app-player-glow', PLAYER_GLOW);
   }
-=======
->>>>>>> 667d21c1
 }