@use '../../../styles/_variables.scss' as var;
@use '../../../styles/_mixins.scss' as mix;
@use '../../../styles/_media-queries.scss' as media;
@use 'sass:color';

.sidebar {
  width: var.$sidebar-width;
  height: 100vh;
  position: fixed;
  top: 0;
  left: 0;
  overflow-y: auto;
  overflow-x: hidden;
  transition: all var.$transition-normal;
  z-index: var.$z-sidebar;
<<<<<<< HEAD
  background: var.$bg-primary;
=======
  background: color-mix(
    in srgb,
    rgba(var(--ytmusic-album-color, 26, 26, 26), 0.78) 60%,
    rgba(8, 8, 8, 0.85) 40%
  );
>>>>>>> d9e10da9
  backdrop-filter: var.$blur-lg;
  -webkit-backdrop-filter: var.$blur-lg;
  border-right: none;

  @include media.desktop-up {
    &.collapsed {
      width: 85px;

      .sidebar-header {
        padding: var.$spacing-lg var.$spacing-sm;
        justify-content: center;
        flex-direction: column;
        align-items: center;
        gap: var.$spacing-sm;
      }

      .app-brand {
        justify-content: center;
      }

      .app-brand-text {
        display: none;
      }

      .collapse-btn {
        align-self: center;
      }

      .nav-link {
        flex-direction: column;
        gap: var.$spacing-sm;
        padding: var.$spacing-md var.$spacing-sm;
        text-align: center;
        align-items: center;
        justify-content: center;

        &:hover,
        &.active {
          transform: none;
        }
      }

      .nav-label {
        display: none;
      }

      .nav-icon {
        width: 100%;
      }

      .nav-separator {
        display: none;
      }
    }
  }

  // MOBILE/TABLET: Overlay desde la izquierda
  @include media.tablet-down {
    left: -100%;
    box-shadow: var.$shadow-xl;

    &.open {
      left: 0;
    }
  }

  .sidebar-content {
    height: 100%;
    display: flex;
    flex-direction: column;
    padding-bottom: 120px; // Espacio para el player
  }

  @include mix.custom-scrollbar;
}

// ============================================================================
// SIDEBAR HEADER (con logo y hamburger)
// ============================================================================

.sidebar-header {
  padding: var.$spacing-xl;
  display: flex;
  align-items: center;
  justify-content: space-between;
  gap: var.$spacing-md;
  flex-shrink: 0;

  @include media.mobile-only {
    padding: var.$spacing-lg var.$spacing-md;
  }

  .app-brand {
    display: flex;
    align-items: center;
    gap: var.$spacing-sm;
    color: var.$text-primary;
    text-decoration: none;
    transition: all var.$transition-fast;

    &:hover {
      transform: scale(1.02);
    }

    .logo-icon {
      font-size: var.$font-size-2xl;
      filter: drop-shadow(0 2px 4px rgba(0, 0, 0, 0.3));
    }

    .app-brand-text {
      font-weight: var.$font-weight-extrabold;
      font-size: var.$font-size-xl;
      letter-spacing: -0.02em;
      white-space: nowrap;

      @include media.mobile-only {
        font-size: var.$font-size-lg;
      }
    }
  }

  .hamburger-btn {
<<<<<<< HEAD
    background: var.$bg-glass;
=======
    background: color-mix(
      in srgb,
      rgba(var(--ytmusic-album-color, 30, 30, 30), 0.65) 55%,
      rgba(255, 255, 255, 0.12) 45%
    );
>>>>>>> d9e10da9
    border: none;
    border-radius: var.$radius-lg;
    width: 40px;
    height: 40px;
    cursor: pointer;
    transition: all var.$transition-fast;
    display: none;

    @include mix.flex-center;

    @include media.tablet-down {
      display: flex;
    }

    &:hover {
<<<<<<< HEAD
      background: color-mix(in srgb, var.$bg-glass 70%, rgba(255, 255, 255, 0.14) 30%);
=======
      background: color-mix(
        in srgb,
        rgba(var(--ytmusic-album-color, 30, 30, 30), 0.75) 60%,
        rgba(255, 255, 255, 0.16) 40%
      );
>>>>>>> d9e10da9
      transform: scale(1.05);
    }

    .material-icons {
      font-size: 24px;
      color: var.$text-primary;
    }
  }

  .collapse-btn {
<<<<<<< HEAD
    background: var.$bg-glass;
=======
    background: color-mix(
      in srgb,
      rgba(var(--ytmusic-album-color, 30, 30, 30), 0.65) 55%,
      rgba(255, 255, 255, 0.12) 45%
    );
>>>>>>> d9e10da9
    border: none;
    border-radius: var.$radius-lg;
    width: 40px;
    height: 40px;
    cursor: pointer;
    transition: all var.$transition-fast;

    @include mix.flex-center;

    @include media.tablet-down {
      display: none;
    }

    &:hover {
<<<<<<< HEAD
      background: color-mix(in srgb, var.$bg-glass 70%, rgba(255, 255, 255, 0.14) 30%);
=======
      background: color-mix(
        in srgb,
        rgba(var(--ytmusic-album-color, 30, 30, 30), 0.75) 60%,
        rgba(255, 255, 255, 0.16) 40%
      );
>>>>>>> d9e10da9
      transform: scale(1.05);
    }

    .material-icons {
      font-size: 24px;
      color: var.$text-secondary;
      transition: transform var.$transition-fast;
    }

    &.collapsed .material-icons {
      transform: rotate(180deg);
    }
  }
}

// ============================================================================
// NAV MENU
// ============================================================================

.nav-menu,
.settings-menu {
  .nav-list {
    list-style: none;
    margin: 0;
    padding: 0;
  }

  .nav-item {
    margin: 0 var.$spacing-md var.$spacing-xs;

    @include media.mobile-only {
      margin: 0 var.$spacing-sm var.$spacing-xs;
    }
  }

  .nav-link {
    display: flex;
    align-items: center;
    gap: var.$spacing-lg;
    padding: var.$spacing-lg;
    color: var.$text-secondary;
    font-weight: var.$font-weight-semibold;
    text-decoration: none;
    border-radius: var.$radius-xl;
    position: relative;
    transition: all var.$transition-normal;
    overflow: hidden;

    @include mix.focus-ring(#ffffff);

    &::before {
      content: '';
      position: absolute;
      top: 0;
      left: 0;
      right: 0;
      bottom: 0;
      background: linear-gradient(
        135deg,
        rgba(255, 255, 255, 0.05),
        rgba(255, 255, 255, 0.02)
      );
      opacity: 0;
      transition: opacity var.$transition-normal;
    }

    &:hover {
      color: var.$text-primary;
      background: rgba(255, 255, 255, 0.1);
      transform: translateX(4px);

      @include media.mobile-only {
        transform: translateY(-2px);
      }

      &::before {
        opacity: 1;
      }

      .nav-icon {
        transform: scale(1.1);
      }
    }

    &.active {
      color: var.$text-primary;
      background: rgba(255, 255, 255, 0.15);
      font-weight: var.$font-weight-bold;

      .nav-icon {
        transform: scale(1.05);
      }

      .active-indicator {
        opacity: 1;
        transform: scaleY(1);
      }

      &::before {
        opacity: 1;
      }
    }
  }

  .nav-icon {
    flex-shrink: 0;
    transition: all var.$transition-normal;
    position: relative;
    z-index: 1;

    @include mix.flex-center;

    .material-icons {
      font-size: var.$font-size-2xl;

      @include media.mobile-only {
        font-size: var.$font-size-xl;
      }
    }

    &::after {
      content: '';
      position: absolute;
      top: 50%;
      left: 50%;
      width: 0;
      height: 0;
      background: radial-gradient(
        circle,
        rgba(255, 255, 255, 0.3),
        transparent 70%
      );
      transform: translate(-50%, -50%);
      transition: all var.$transition-normal;
      border-radius: 50%;
      opacity: 0;
    }
  }

  .nav-label {
    font-weight: inherit;
    line-height: var.$line-height-snug;
    position: relative;
    z-index: 1;
    font-size: var.$font-size-sm;

    @include media.mobile-only {
      font-size: var.$font-size-sm;
    }
  }

  .active-indicator {
    position: absolute;
    left: 0;
    top: var.$spacing-sm;
    bottom: var.$spacing-sm;
    width: 4px;
    background: linear-gradient(
      180deg,
      var.$primary-blue,
      var.$primary-purple
    );
    border-radius: 0 var.$radius-md var.$radius-md 0;
    opacity: 0;
    transform: scaleY(0);
    transform-origin: center;
    transition: all var.$transition-normal;
    box-shadow:
      0 0 8px rgba(59, 130, 246, 0.4),
      0 0 16px rgba(59, 130, 246, 0.2);
  }
}

.nav-menu {
  flex: 1;
  padding: var.$spacing-2xl 0;
  overflow-y: auto;

  @include media.mobile-only {
    padding: var.$spacing-lg 0;
  }
}

.nav-separator {
  height: 1px;
  background: linear-gradient(
    90deg,
    transparent,
    rgba(255, 255, 255, 0.2),
    transparent
  );
  margin: var.$spacing-xl var.$spacing-2xl;

  @include media.mobile-only {
    margin: var.$spacing-lg var.$spacing-md;
  }
}

.settings-menu {
  padding: var.$spacing-lg 0 var.$spacing-2xl;
  border-top: 1px solid rgba(255, 255, 255, 0.1);

  @include media.mobile-only {
    padding: var.$spacing-md 0 var.$spacing-lg;
  }
}

// ============================================================================
// OVERLAY (mobile/tablet)
// ============================================================================

.sidebar-overlay {
  display: none;

  @include media.tablet-down {
    display: block;
    position: fixed;
    top: 0;
    left: 0;
    right: 0;
    bottom: 0;
    background: rgba(0, 0, 0, 0.7);
    backdrop-filter: blur(4px);
    -webkit-backdrop-filter: blur(4px);
    z-index: calc(var.$z-sidebar - 1);
    opacity: 0;
    pointer-events: none;
    transition: opacity var.$transition-normal;

    &.visible {
      opacity: 1;
      pointer-events: all;
    }
  }
}

// ============================================================================
// ANIMATIONS
// ============================================================================

@keyframes navItemSlide {
  from {
    opacity: 0;
    transform: translateX(-20px);
  }
  to {
    opacity: 1;
    transform: translateX(0);
  }
}

.sidebar.open .nav-item,
.sidebar:not(.collapsed) .nav-item {
  animation: navItemSlide 0.3s ease-out;
  animation-fill-mode: both;

  @for $i from 1 through 6 {
    &:nth-child(#{$i}) {
      animation-delay: #{($i - 1) * 0.05}s;
    }
  }
}

.nav-link {
  &:hover .nav-icon::after {
    width: 40px;
    height: 40px;
    opacity: 1;
  }

  &.active .nav-icon::after {
    width: 35px;
    height: 35px;
    opacity: 0.8;
  }
}

// ============================================================================
// ACCESSIBILITY
// ============================================================================

@include media.reduce-motion {
  .sidebar,
  .sidebar * {
    animation: none !important;
    transition: none !important;
  }
}

@include media.high-contrast {
  .sidebar {
    background: #000000 !important;
    border-right: 2px solid #ffffff !important;

    .nav-link {
      border: 1px solid transparent;

      &:hover,
      &.active {
        border-color: #ffffff;
      }
    }
  }
}<|MERGE_RESOLUTION|>--- conflicted
+++ resolved
@@ -13,15 +13,11 @@
   overflow-x: hidden;
   transition: all var.$transition-normal;
   z-index: var.$z-sidebar;
-<<<<<<< HEAD
-  background: var.$bg-primary;
-=======
   background: color-mix(
     in srgb,
     rgba(var(--ytmusic-album-color, 26, 26, 26), 0.78) 60%,
     rgba(8, 8, 8, 0.85) 40%
   );
->>>>>>> d9e10da9
   backdrop-filter: var.$blur-lg;
   -webkit-backdrop-filter: var.$blur-lg;
   border-right: none;
@@ -144,15 +140,11 @@
   }
 
   .hamburger-btn {
-<<<<<<< HEAD
-    background: var.$bg-glass;
-=======
     background: color-mix(
       in srgb,
       rgba(var(--ytmusic-album-color, 30, 30, 30), 0.65) 55%,
       rgba(255, 255, 255, 0.12) 45%
     );
->>>>>>> d9e10da9
     border: none;
     border-radius: var.$radius-lg;
     width: 40px;
@@ -168,15 +160,11 @@
     }
 
     &:hover {
-<<<<<<< HEAD
-      background: color-mix(in srgb, var.$bg-glass 70%, rgba(255, 255, 255, 0.14) 30%);
-=======
       background: color-mix(
         in srgb,
         rgba(var(--ytmusic-album-color, 30, 30, 30), 0.75) 60%,
         rgba(255, 255, 255, 0.16) 40%
       );
->>>>>>> d9e10da9
       transform: scale(1.05);
     }
 
@@ -187,15 +175,11 @@
   }
 
   .collapse-btn {
-<<<<<<< HEAD
-    background: var.$bg-glass;
-=======
     background: color-mix(
       in srgb,
       rgba(var(--ytmusic-album-color, 30, 30, 30), 0.65) 55%,
       rgba(255, 255, 255, 0.12) 45%
     );
->>>>>>> d9e10da9
     border: none;
     border-radius: var.$radius-lg;
     width: 40px;
@@ -210,15 +194,11 @@
     }
 
     &:hover {
-<<<<<<< HEAD
-      background: color-mix(in srgb, var.$bg-glass 70%, rgba(255, 255, 255, 0.14) 30%);
-=======
       background: color-mix(
         in srgb,
         rgba(var(--ytmusic-album-color, 30, 30, 30), 0.75) 60%,
         rgba(255, 255, 255, 0.16) 40%
       );
->>>>>>> d9e10da9
       transform: scale(1.05);
     }
 
