@use '../../../styles/_variables.scss' as var;
@use '../../../styles/_mixins.scss' as mix;
@use '../../../styles/_media-queries.scss' as media;

.app-container {
  position: relative;
  min-height: 100vh;
  width: 100vw;
<<<<<<< HEAD
  background: var.$bg-gradient;
=======
  background: linear-gradient(
    135deg,
    color-mix(
      in srgb,
      rgba(var(--ytmusic-album-color, 34, 34, 34), 0.82) 60%,
      var.$bg-secondary 40%
    ) 0%,
    color-mix(
      in srgb,
      rgba(var(--ytmusic-album-color, 22, 22, 22), 0.85) 65%,
      var.$bg-primary 35%
    ) 45%,
    color-mix(
      in srgb,
      rgba(var(--ytmusic-album-color, 12, 12, 12), 0.9) 70%,
      rgba(0, 0, 0, 0.92) 30%
    ) 100%
  );
>>>>>>> 85b0cd96
  overflow-x: hidden;
  animation: appLoad 0.6s ease-out;

  &::before {
    content: '';
    position: fixed;
    top: 0;
    left: 0;
    right: 0;
    bottom: 0;
    background: linear-gradient(
      135deg,
<<<<<<< HEAD
      color-mix(in srgb, var.$bg-glass 45%, transparent) 0%,
      transparent 50%,
      color-mix(in srgb, var.$bg-overlay 65%, rgba(0, 0, 0, 0.08)) 100%
=======
      color-mix(
        in srgb,
        rgba(var(--ytmusic-album-color, 255, 255, 255), 0.14) 55%,
        transparent 45%
      ) 0%,
      transparent 55%,
      color-mix(
        in srgb,
        rgba(var(--ytmusic-album-color, 0, 0, 0), 0.4) 50%,
        rgba(0, 0, 0, 0.08) 50%
      ) 100%
>>>>>>> 85b0cd96
    );
    pointer-events: none;
    z-index: 0;
  }

  .invisible-player {
    @include mix.sr-only;
  }

  // ========================================================================
  // SIDEBAR (full height desde top:0)
  // ========================================================================

  .app-sidebar {
    position: fixed;
    top: 0;
    left: 0;
    bottom: 0;
    z-index: var.$z-sidebar;
    height: 100vh;
  }

  // ========================================================================
  // NAVBAR (al lado del sidebar)
  // ========================================================================

  .app-navbar {
    position: fixed;
    top: 0;
    right: 0;
    z-index: var.$z-navbar;
    height: 70px;

    // Desktop: empieza donde termina el sidebar
    @include media.desktop-up {
      left: var.$sidebar-width;

      .sidebar-collapsed ~ & {
        left: 85px;
      }
    }

    // Mobile/Tablet: full width
    @include media.tablet-down {
      left: 0;
      height: 60px;
    }
  }

  // ========================================================================
  // SIDEBAR OVERLAY (mobile/tablet)
  // ========================================================================

  .sidebar-overlay {
    position: fixed;
    top: 0;
    left: 0;
    right: 0;
    bottom: 0;
    background: rgba(0, 0, 0, 0.7);
    backdrop-filter: blur(4px);
    -webkit-backdrop-filter: blur(4px);
    z-index: calc(var.$z-sidebar - 1);
    cursor: pointer;
    animation: fadeIn 0.2s ease;

    @include media.desktop-up {
      display: none;
    }
  }

  // ========================================================================
  // MAIN CONTENT
  // ========================================================================

  .main-content {
    min-height: 100vh;
    position: relative;
    z-index: 1;
    transition: margin-left var.$transition-normal;

    // Desktop: ajustado al sidebar + navbar + player
    @include media.desktop-up {
      padding-top: 70px;
      padding-bottom: 120px;

      &.sidebar-expanded {
        margin-left: var.$sidebar-width;
      }

      &.sidebar-collapsed {
        margin-left: 85px;
      }
    }

    // Mobile/Tablet: sin margen del sidebar
    @include media.tablet-down {
      margin-left: 0;
      padding-top: 60px;
      padding-bottom: 150px;
    }

    .content-wrapper {
      padding: var.$spacing-2xl;
      max-width: 1400px;
      margin: 0 auto;

      @include media.tablet-only {
        padding: var.$spacing-xl;
      }

      @include media.mobile-only {
        padding: var.$spacing-lg var.$spacing-md;
      }

      @include mix.custom-scrollbar;
    }
  }

  // ========================================================================
  // PLAYER (fixed bottom, ajustado al sidebar)
  // ========================================================================

  .app-player {
    position: fixed;
    bottom: 0;
    right: 0;
    z-index: var.$z-player;
    transition: left var.$transition-normal;

    // Desktop: ajustado al sidebar
    @include media.desktop-up {
      left: var.$sidebar-width;

      .sidebar-collapsed ~ & {
        left: 85px;
      }
    }

    // Mobile/Tablet: full width
    @include media.tablet-down {
      left: 0;
    }
  }
}

// ============================================================================
// ANIMATIONS
// ============================================================================

@keyframes appLoad {
  from {
    opacity: 0;
    transform: scale(0.98);
  }
  to {
    opacity: 1;
    transform: scale(1);
  }
}

@keyframes fadeIn {
  from {
    opacity: 0;
  }
  to {
    opacity: 1;
  }
}

// ============================================================================
// ACCESSIBILITY
// ============================================================================

@include media.reduce-motion {
  .app-container {
    animation: none !important;
    
    * {
      animation: none !important;
      transition: none !important;
    }
  }
}

@include media.high-contrast {
  .app-container {
    background: #000000;

    &::before {
      display: none;
    }

    .main-content,
    .app-sidebar,
    .app-navbar,
    .app-player {
      border: 2px solid #ffffff;
    }
  }
}

// ============================================================================
// PRINT STYLES
// ============================================================================

@media print {
  .app-container {
    .app-navbar,
    .app-sidebar,
    .app-player,
    .sidebar-overlay {
      display: none !important;
    }

    .main-content {
      margin: 0;
      padding: 0;
    }
  }
}<|MERGE_RESOLUTION|>--- conflicted
+++ resolved
@@ -6,9 +6,6 @@
   position: relative;
   min-height: 100vh;
   width: 100vw;
-<<<<<<< HEAD
-  background: var.$bg-gradient;
-=======
   background: linear-gradient(
     135deg,
     color-mix(
@@ -27,7 +24,6 @@
       rgba(0, 0, 0, 0.92) 30%
     ) 100%
   );
->>>>>>> 85b0cd96
   overflow-x: hidden;
   animation: appLoad 0.6s ease-out;
 
@@ -40,11 +36,6 @@
     bottom: 0;
     background: linear-gradient(
       135deg,
-<<<<<<< HEAD
-      color-mix(in srgb, var.$bg-glass 45%, transparent) 0%,
-      transparent 50%,
-      color-mix(in srgb, var.$bg-overlay 65%, rgba(0, 0, 0, 0.08)) 100%
-=======
       color-mix(
         in srgb,
         rgba(var(--ytmusic-album-color, 255, 255, 255), 0.14) 55%,
@@ -56,7 +47,6 @@
         rgba(var(--ytmusic-album-color, 0, 0, 0), 0.4) 50%,
         rgba(0, 0, 0, 0.08) 50%
       ) 100%
->>>>>>> 85b0cd96
     );
     pointer-events: none;
     z-index: 0;
