--- conflicted
+++ resolved
@@ -10,15 +10,11 @@
   position: fixed;
   inset: 0;
   z-index: var.$z-dropdown - 1;
-<<<<<<< HEAD
-  background: color-mix(in srgb, rgba(0, 0, 0, 0.6) 40%, var.$bg-overlay 60%);
-=======
   background: color-mix(
     in srgb,
     rgba(var(--ytmusic-album-color, 16, 16, 16), 0.55) 65%,
     rgba(0, 0, 0, 0.65) 35%
   );
->>>>>>> 667d21c1
   backdrop-filter: blur(14px);
   -webkit-backdrop-filter: blur(14px);
 }
@@ -31,17 +27,12 @@
   overflow: hidden;
   z-index: var.$z-dropdown;
   border: none;
-<<<<<<< HEAD
-  background: color-mix(in srgb, var.$bg-secondary 70%, rgba(0, 0, 0, 0.85) 30%);
-  box-shadow: 0 28px 60px rgba(0, 0, 0, 0.55);
-=======
   background: color-mix(
     in srgb,
     rgba(var(--ytmusic-album-color, 24, 24, 24), 0.82) 65%,
     rgba(10, 10, 10, 0.85) 35%
   );
   box-shadow: 0 20px 45px rgba(0, 0, 0, 0.45);
->>>>>>> 667d21c1
   backdrop-filter: var.$blur-lg;
   -webkit-backdrop-filter: var.$blur-lg;
   animation: menuAppear var.$transition-fast ease;
@@ -55,15 +46,11 @@
 
 .menu-header {
   padding: var.$spacing-lg var.$spacing-xl;
-<<<<<<< HEAD
-  background: var.$bg-secondary;
-=======
   background: color-mix(
     in srgb,
     rgba(var(--ytmusic-album-color, 32, 32, 32), 0.6) 55%,
     rgba(0, 0, 0, 0.75) 45%
   );
->>>>>>> 667d21c1
 
   .menu-title {
     margin: 0;
@@ -105,15 +92,11 @@
   color: var.$text-secondary;
 
   &:hover {
-<<<<<<< HEAD
-    background: rgba(255, 255, 255, 0.08);
-=======
     background: color-mix(
       in srgb,
       rgba(var(--ytmusic-album-color, 30, 30, 30), 0.6) 60%,
       rgba(0, 0, 0, 0.75) 40%
     );
->>>>>>> 667d21c1
     color: var.$text-primary;
   }
 
