@use '../../../styles/_variables.scss' as var;
@use '../../../styles/_mixins.scss' as mix;
@use '../../../styles/_media-queries.scss' as media;

.search-page {
  padding: var.$spacing-3xl var.$spacing-2xl;
  min-height: calc(100vh - var.$navbar-height);

  @include media.mobile-only {
    padding: var.$spacing-xl var.$spacing-md;
  }

  .page-header {
    display: flex;
    align-items: center;
    justify-content: space-between;
    gap: var.$spacing-xl;
    margin-bottom: var.$spacing-2xl;

    @include media.mobile-only {
      gap: var.$spacing-lg;
      margin-bottom: var.$spacing-xl;
    }

    .header-content {
      display: flex;
      flex-direction: column;
      gap: var.$spacing-xs;
    }

    .page-title {
      font-size: var.$font-size-2xl;
      font-weight: var.$font-weight-bold;
      color: var.$text-primary;
      margin: 0;

      @include media.mobile-only {
        font-size: var.$font-size-xl;
      }
    }

    .page-subtitle {
      font-size: var.$font-size-sm;
      color: var.$text-secondary;

      @include media.mobile-only {
        font-size: var.$font-size-xs;
      }
    }

    .reload-btn {
      width: 46px;
      height: 46px;
      border-radius: var.$radius-full;
<<<<<<< HEAD
      border: 1px solid rgba(255, 255, 255, 0.22);
      background: rgba(255, 255, 255, 0.1);
=======
      border: 1px solid color-mix(in srgb, var(--ytmusic-album-color, var.$dynamic-primary) 50%, transparent);
      background: color-mix(
        in srgb,
        rgba(var(--ytmusic-album-color, 32, 32, 32), 0.85) 65%,
        rgba(0, 0, 0, 0.75) 35%
      );
>>>>>>> 667d21c1
      color: var.$text-primary;
      display: inline-flex;
      align-items: center;
      justify-content: center;
      cursor: pointer;
      transition: all var.$transition-fast;
      backdrop-filter: var.$blur-sm;
      -webkit-backdrop-filter: var.$blur-sm;

<<<<<<< HEAD
      @include mix.focus-ring();
=======
      @include mix.focus-ring(var(--ytmusic-album-color, var.$dynamic-primary));
>>>>>>> 667d21c1

      @include media.mobile-only {
        width: 42px;
        height: 42px;
      }

      &:hover:not(:disabled) {
        transform: translateY(-1px) scale(1.05);
        box-shadow: 0 12px 24px rgba(0, 0, 0, 0.35);
<<<<<<< HEAD
        border-color: rgba(255, 255, 255, 0.32);
=======
        border-color: color-mix(in srgb, var(--ytmusic-album-color, var.$dynamic-primary) 70%, transparent);
>>>>>>> 667d21c1
      }

      &:active:not(:disabled) {
        transform: scale(0.94);
      }

      &:disabled {
        cursor: wait;
        opacity: 0.6;
        transform: none;
      }

      .material-icons {
        font-size: var.$font-size-lg;
        transition: transform var.$transition-fast;

        &.spinning {
          animation: spin 1s linear infinite;
        }
      }
    }
  }

  // ========================================
  // MEJOR RESULTADO (Destacado tipo YT Music)
  // ========================================
  .best-result {
    margin-bottom: var.$spacing-3xl;
    
    @include media.mobile-only {
      margin-bottom: var.$spacing-2xl;
    }

    app-song-card {
      display: block;
<<<<<<< HEAD
      background: var.$bg-card;
      border: 1px solid rgba(255, 255, 255, 0.18);
=======
      background: color-mix(
        in srgb,
        rgba(var(--ytmusic-album-color, 30, 30, 30), 0.72) 65%,
        rgba(6, 6, 6, 0.86) 35%
      );
      border: 1px solid color-mix(
        in srgb,
        rgba(var(--ytmusic-album-color, 255, 255, 255), 0.25) 55%,
        rgba(255, 255, 255, 0.1) 45%
      );
>>>>>>> 667d21c1
      border-radius: var.$radius-2xl;
      padding: var.$spacing-2xl;
      transition: all var.$transition-normal;
      position: relative;
      overflow: hidden;
      backdrop-filter: blur(18px);
      -webkit-backdrop-filter: blur(18px);

      @include media.mobile-only {
        padding: var.$spacing-lg;
        border-radius: var.$radius-xl;
      }

      // Efecto de brillo sutil en el fondo
      &::before {
        content: '';
        position: absolute;
        top: 0;
        left: 0;
        right: 0;
        bottom: 0;
        background: linear-gradient(
          135deg,
<<<<<<< HEAD
          rgba(56, 189, 248, 0.18) 0%,
=======
          color-mix(in srgb, rgba(var(--ytmusic-album-color, 255, 255, 255), 0.25) 40%, transparent) 0%,
>>>>>>> 667d21c1
          transparent 55%
        );
        pointer-events: none;
        opacity: 0;
        transition: opacity var.$transition-normal;
      }

      &:hover {
        transform: translateY(-4px);
<<<<<<< HEAD
        border-color: rgba(255, 255, 255, 0.28);
=======
        border-color: color-mix(
          in srgb,
          rgba(var(--ytmusic-album-color, 255, 255, 255), 0.35) 60%,
          rgba(255, 255, 255, 0.15) 40%
        );
>>>>>>> 667d21c1
        box-shadow: 0 18px 48px rgba(0, 0, 0, 0.45);

        &::before {
          opacity: 1;
        }
      }

      &:active {
        transform: translateY(-2px);
      }
    }
  }

  // ========================================
  // SECCIÓN DE CANCIONES
  // ========================================
  .section-title {
    font-size: var.$font-size-xl;
    font-weight: var.$font-weight-bold;
    color: var.$text-primary;
    margin-bottom: var.$spacing-lg;

    @include media.mobile-only {
      font-size: var.$font-size-lg;
      margin-bottom: var.$spacing-md;
    }
  }

  .song-list {
    display: grid;
    gap: var.$spacing-xl;
    grid-template-columns: repeat(auto-fill, minmax(240px, 1fr));
    
    @include media.mobile-only {
      grid-template-columns: repeat(auto-fill, minmax(160px, 1fr));
      gap: var.$spacing-lg;
    }

    @media (min-width: 1024px) {
      grid-template-columns: repeat(auto-fill, minmax(220px, 1fr));
    }

    @media (min-width: 1280px) {
      grid-template-columns: repeat(auto-fill, minmax(240px, 1fr));
    }
  }
}

// ========================================
// ESTADOS DE CARGA Y ERROR
// ========================================
.search-page {
  .loading-state,
  .error-state,
  .empty-state {
    display: flex;
    flex-direction: column;
    align-items: center;
    justify-content: center;
    padding: var.$spacing-4xl;
    text-align: center;
    color: var.$text-secondary;

    @include media.mobile-only {
      padding: var.$spacing-3xl var.$spacing-lg;
    }
  }
}

@keyframes spin {
  from {
    transform: rotate(0deg);
  }

  to {
    transform: rotate(360deg);
  }
}

// ========================================
// ACCESIBILIDAD Y MOTION
// ========================================
@include media.reduce-motion {
  .search-page {
    .best-result app-song-card,
    .reload-btn {
      transition: none !important;
      animation: none !important;
    }

    .best-result app-song-card:hover {
      transform: none;
    }
  }
}

@include media.high-contrast {
  .search-page {
    .best-result app-song-card {
      border: 2px solid #ffffff;
      background: #000000;
    }
  }
}<|MERGE_RESOLUTION|>--- conflicted
+++ resolved
@@ -52,17 +52,12 @@
       width: 46px;
       height: 46px;
       border-radius: var.$radius-full;
-<<<<<<< HEAD
-      border: 1px solid rgba(255, 255, 255, 0.22);
-      background: rgba(255, 255, 255, 0.1);
-=======
       border: 1px solid color-mix(in srgb, var(--ytmusic-album-color, var.$dynamic-primary) 50%, transparent);
       background: color-mix(
         in srgb,
         rgba(var(--ytmusic-album-color, 32, 32, 32), 0.85) 65%,
         rgba(0, 0, 0, 0.75) 35%
       );
->>>>>>> 667d21c1
       color: var.$text-primary;
       display: inline-flex;
       align-items: center;
@@ -72,11 +67,7 @@
       backdrop-filter: var.$blur-sm;
       -webkit-backdrop-filter: var.$blur-sm;
 
-<<<<<<< HEAD
-      @include mix.focus-ring();
-=======
       @include mix.focus-ring(var(--ytmusic-album-color, var.$dynamic-primary));
->>>>>>> 667d21c1
 
       @include media.mobile-only {
         width: 42px;
@@ -86,11 +77,7 @@
       &:hover:not(:disabled) {
         transform: translateY(-1px) scale(1.05);
         box-shadow: 0 12px 24px rgba(0, 0, 0, 0.35);
-<<<<<<< HEAD
-        border-color: rgba(255, 255, 255, 0.32);
-=======
         border-color: color-mix(in srgb, var(--ytmusic-album-color, var.$dynamic-primary) 70%, transparent);
->>>>>>> 667d21c1
       }
 
       &:active:not(:disabled) {
@@ -126,10 +113,6 @@
 
     app-song-card {
       display: block;
-<<<<<<< HEAD
-      background: var.$bg-card;
-      border: 1px solid rgba(255, 255, 255, 0.18);
-=======
       background: color-mix(
         in srgb,
         rgba(var(--ytmusic-album-color, 30, 30, 30), 0.72) 65%,
@@ -140,7 +123,6 @@
         rgba(var(--ytmusic-album-color, 255, 255, 255), 0.25) 55%,
         rgba(255, 255, 255, 0.1) 45%
       );
->>>>>>> 667d21c1
       border-radius: var.$radius-2xl;
       padding: var.$spacing-2xl;
       transition: all var.$transition-normal;
@@ -164,11 +146,7 @@
         bottom: 0;
         background: linear-gradient(
           135deg,
-<<<<<<< HEAD
-          rgba(56, 189, 248, 0.18) 0%,
-=======
           color-mix(in srgb, rgba(var(--ytmusic-album-color, 255, 255, 255), 0.25) 40%, transparent) 0%,
->>>>>>> 667d21c1
           transparent 55%
         );
         pointer-events: none;
@@ -178,15 +156,11 @@
 
       &:hover {
         transform: translateY(-4px);
-<<<<<<< HEAD
-        border-color: rgba(255, 255, 255, 0.28);
-=======
         border-color: color-mix(
           in srgb,
           rgba(var(--ytmusic-album-color, 255, 255, 255), 0.35) 60%,
           rgba(255, 255, 255, 0.15) 40%
         );
->>>>>>> 667d21c1
         box-shadow: 0 18px 48px rgba(0, 0, 0, 0.45);
 
         &::before {
